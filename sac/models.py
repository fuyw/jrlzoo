from typing import Any, Callable, Optional, Sequence, Tuple
from flax import linen as nn
from flax.core import FrozenDict
from flax.training import train_state, checkpoints
import functools
import distrax
import jax
import jax.numpy as jnp
import numpy as np
import optax
from utils import target_update, Batch

<<<<<<< HEAD
=======
from tensorflow_probability.substrates import jax as tfp

tfd = tfp.distributions
tfb = tfp.bijectors

LOG_STD_MAX = 2.
LOG_STD_MIN = -10.

>>>>>>> 62a371f5

def init_fn(initializer: str, gain: float = jnp.sqrt(2)):
    if initializer == "orthogonal":
        return nn.initializers.orthogonal(gain)
    elif initializer == "glorot_uniform":
        return nn.initializers.glorot_uniform()
    elif initializer == "glorot_normal":
        return nn.initializers.glorot_normal()
    return nn.initializers.lecun_normal()


class MLP(nn.Module):
    hidden_dims: Sequence[int] = (256, 256)
    init_fn: Callable = nn.initializers.glorot_uniform()
    activate_final: bool = True

    @nn.compact
    def __call__(self, x: jnp.ndarray) -> jnp.ndarray:
        for i, size in enumerate(self.hidden_dims):
            x = nn.Dense(size, kernel_init=self.init_fn)(x)
            if i + 1 < len(self.hidden_dims) or self.activate_final:
                x = nn.relu(x)
        return x


class Critic(nn.Module):
    hidden_dims: Sequence[int] = (256, 256)
    initializer: str = "orthogonal"

    def setup(self):
        self.net = MLP(self.hidden_dims,
                       init_fn=init_fn(self.initializer),
                       activate_final=True)
<<<<<<< HEAD
        self.out_layer = nn.Dense(1, kernel_init=init_fn(self.initializer, 1.0))
=======
        self.out_layer = nn.Dense(1, kernel_init=init_fn(self.initializer))
>>>>>>> 62a371f5

    def __call__(self, observations: jnp.ndarray, actions: jnp.ndarray) -> jnp.ndarray:
        x = jnp.concatenate([observations, actions], axis=-1)
        x = self.net(x)
        q = self.out_layer(x)
        return q.squeeze(-1)


class DoubleCritic(nn.Module):
    hidden_dims: Sequence[int] = (256, 256)
    initializer: str = "orthogonal"
    num_qs: int = 2

    @nn.compact
    def __call__(self, observations, actions):
        VmapCritic = nn.vmap(Critic,
                             variable_axes={"params": 0},
                             split_rngs={"params": True},
                             in_axes=None,
                             out_axes=0,
                             axis_size=self.num_qs)
        qs = VmapCritic(self.hidden_dims, self.initializer)(observations, actions)
        return qs


class Actor(nn.Module):
    act_dim: int
    max_action: float = 1.0
    hidden_dims: Sequence[int] = (256, 256)
    initializer: str = "orthogonal"
    log_std_min: Optional[float] = None
    log_std_max: Optional[float] = None
<<<<<<< HEAD
    min_scale: float = 1e-3
=======
>>>>>>> 62a371f5

    def setup(self):
        self.net = MLP(self.hidden_dims,
                       init_fn=init_fn(self.initializer),
                       activate_final=True)
<<<<<<< HEAD
        self.mu_layer = nn.Dense(self.act_dim, kernel_init=init_fn(self.initializer, 5/3))
=======
        self.mu_layer = nn.Dense(self.act_dim, kernel_init=init_fn(self.initializer))
>>>>>>> 62a371f5
        self.std_layer = nn.Dense(self.act_dim, kernel_init=init_fn(self.initializer, 1.0))

    def __call__(self, rng: Any, observation: jnp.ndarray):
        x = self.net(observation)
        mu = self.mu_layer(x)
<<<<<<< HEAD
        mean_action = nn.tanh(mu)

        std = self.std_layer(x)
        std = jax.nn.softplus(std) + self.min_scale

        action_distribution = distrax.Transformed(
            distrax.MultivariateNormalDiag(mu, std),
            distrax.Block(distrax.Tanh(), ndims=1))
        sampled_action, logp = action_distribution.sample_and_log_prob(seed=rng)
=======
        log_std = self.std_layer(x)

        # # suggested by Ilya for stability
        log_std_min = self.log_std_min or LOG_STD_MIN
        log_std_max = self.log_std_max or LOG_STD_MAX
        log_std = log_std_min + (log_std_max - log_std_min) * 0.5 * (1 + nn.tanh(log_std))

        std = jnp.exp(log_std)

        mean_action = nn.tanh(mu)
        action_distribution = tfd.TransformedDistribution(
            tfd.MultivariateNormalDiag(loc=mu, scale_diag=std),
            bijector=tfb.Tanh())
        sampled_action = action_distribution.sample(seed=rng)
        logp = action_distribution.log_prob(sampled_action)
>>>>>>> 62a371f5

        return mean_action * self.max_action, sampled_action * self.max_action, logp


class Scalar(nn.Module):
    init_value: float

    def setup(self):
        self.value = self.param("value", lambda x: self.init_value)

    def __call__(self):
        return self.value


class SACAgent:

    def __init__(self,
                 obs_dim: int,
                 act_dim: int,
                 max_action: float = 1.0,
                 seed: int = 42,
                 tau: float = 0.005,
                 gamma: float = 0.99,
                 lr: float = 3e-4,
                 target_entropy: float = None,
                 hidden_dims: Sequence[int] = (256, 256),
                 initializer: str = "glorot_uniform"):

        self.gamma = gamma
        self.tau = tau
        self.max_action = max_action
        if target_entropy is None:
            self.target_entropy = -act_dim
        else:
            self.target_entropy = target_entropy

        self.rng = jax.random.PRNGKey(seed)
        self.rng, actor_key, critic_key = jax.random.split(self.rng, 3)

        # Dummy inputs
        dummy_obs = jnp.ones([1, obs_dim], dtype=jnp.float32)
        dummy_act = jnp.ones([1, act_dim], dtype=jnp.float32)

        # Initialize the Actor
        self.actor = Actor(act_dim=act_dim,
                           max_action=max_action,
                           hidden_dims=hidden_dims,
                           initializer=initializer)
        actor_params = self.actor.init(actor_key,
                                       actor_key,
                                       dummy_obs)["params"]
        self.actor_state = train_state.TrainState.create(apply_fn=self.actor.apply,
                                                         params=actor_params,
                                                         tx=optax.adam(lr))

        # Initialize the Critic
        self.critic = DoubleCritic(hidden_dims=hidden_dims,
                                   initializer=initializer)
        critic_params = self.critic.init(critic_key, dummy_obs, dummy_act)["params"]
        self.critic_target_params = critic_params
        self.critic_state = train_state.TrainState.create(apply_fn=self.critic.apply,
                                                          params=critic_params,
                                                          tx=optax.adam(lr))

        # Entropy tuning
        self.rng, alpha_key = jax.random.split(self.rng, 2)
        self.log_alpha = Scalar(0.0)
        self.alpha_state = train_state.TrainState.create(
            apply_fn=None,
            params=self.log_alpha.init(alpha_key)["params"],
            tx=optax.adam(lr))

    @functools.partial(jax.jit, static_argnames=("self"))
    def _sample_action(self,
                       params: FrozenDict,
                       rng: Any,
                       observation: np.ndarray) -> jnp.ndarray:
        mean_action, sampled_action, _ = self.actor.apply(
            {"params": params}, rng, observation)
        return mean_action, sampled_action

    def sample_action(self,
                      observation: np.ndarray,
                      eval_mode: bool = False) -> np.ndarray:
        self.rng, sample_rng = jax.random.split(self.rng)
        mean_action, sampled_action = self._sample_action(self.actor_state.params,
                                                          sample_rng,
                                                          observation)
        action = mean_action if eval_mode else sampled_action
        action = np.asarray(action)
        return action.clip(-self.max_action, self.max_action)

    def actor_alpha_train_step(self,
                               batch: Batch,
                               key: Any,
                               alpha_state: train_state.TrainState,
                               actor_state: train_state.TrainState,
                               critic_state: train_state.TrainState):

        frozen_critic_params = critic_state.params

        def loss_fn(alpha_params: FrozenDict,
                    actor_params: FrozenDict,
                    rng: Any,
                    observation: jnp.ndarray):
            # sample action with actor
            _, sampled_action, logp = self.actor.apply({"params": actor_params},
                                                       rng,
                                                       observation)

            # compute alpha loss
            log_alpha = self.log_alpha.apply({"params": alpha_params})
            alpha = jnp.exp(log_alpha)
            alpha_loss = -alpha * jax.lax.stop_gradient(logp + self.target_entropy)

            # stop alpha gradient
            alpha = jax.lax.stop_gradient(alpha)

            # We use frozen_params so that gradients can flow back to the actor without being used to update the critic.
            sampled_q1, sampled_q2 = self.critic.apply(
                {"params": frozen_critic_params}, observation, sampled_action)
            sampled_q = jnp.minimum(sampled_q1, sampled_q2)

            # Actor loss
            actor_loss = alpha * logp - sampled_q

            # return info
            actor_alpha_loss = actor_loss + alpha_loss
            log_info = {
                "actor_loss": actor_loss,
                "alpha_loss": alpha_loss,
                "sampled_q": sampled_q,
                "alpha": alpha,
                "logp": logp
            }
            return actor_alpha_loss, log_info

        # compute gradient with vmap
        grad_fn = jax.vmap(jax.value_and_grad(loss_fn,
                                              argnums=(0, 1),
                                              has_aux=True),
                           in_axes=(None, None, 0, 0))
        keys = jnp.stack(jax.random.split(key, num=batch.actions.shape[0]))

        (_, log_info), grads = grad_fn(alpha_state.params, actor_state.params,
                                       keys, batch.observations)
        grads = jax.tree_util.tree_map(functools.partial(jnp.mean, axis=0), grads)
        log_info = jax.tree_util.tree_map(functools.partial(jnp.mean, axis=0), log_info)

        # Update TrainState
        alpha_grads, actor_grads = grads
        new_alpha_state = alpha_state.apply_gradients(grads=alpha_grads)
        new_actor_state = actor_state.apply_gradients(grads=actor_grads)
        return new_alpha_state, new_actor_state, log_info

    def critic_train_step(self,
                          batch: Batch,
                          key: Any,
                          alpha: float,
                          actor_state: train_state.TrainState,
                          critic_state: train_state.TrainState,
                          critic_target_params: FrozenDict):

        frozen_actor_params = actor_state.params

        def loss_fn(params: FrozenDict,
                    rng: Any,
                    observation: jnp.ndarray,
                    action: jnp.ndarray,
                    reward: jnp.ndarray,
                    next_observation: jnp.ndarray,
                    discount: jnp.ndarray):

            # current q value
            q1, q2 = self.critic.apply({"params": params}, observation, action)

            # next q value
            _, next_action, logp_next_action = self.actor.apply(
                {"params": frozen_actor_params}, rng, next_observation)
            next_q1, next_q2 = self.critic.apply(
                {"params": critic_target_params}, next_observation, next_action)
            next_q = jnp.minimum(next_q1, next_q2) - alpha * logp_next_action

            # target q value
            target_q = reward + self.gamma * discount * next_q

            # td error
            critic_loss1 = (q1 - target_q)**2
            critic_loss2 = (q2 - target_q)**2
            critic_loss = critic_loss1 + critic_loss2
            log_info = {
                "critic_loss": critic_loss,
                "q1": q1,
                "next_q": next_q,
                "target_q": target_q,
            }
            return critic_loss, log_info

        # compute gradient with vmap
        grad_fn = jax.vmap(jax.value_and_grad(loss_fn, has_aux=True),
                           in_axes=(None, 0, 0, 0, 0, 0, 0))
        keys = jnp.stack(jax.random.split(key, num=batch.actions.shape[0]))

        (_, log_info), grads = grad_fn(critic_state.params,
                                       keys,
                                       batch.observations,
                                       batch.actions,
                                       batch.rewards,
                                       batch.next_observations,
                                       batch.discounts)
        grads = jax.tree_util.tree_map(
            functools.partial(jnp.mean, axis=0), grads)
        log_info = jax.tree_util.tree_map(
            functools.partial(jnp.mean, axis=0), log_info)

        # Update TrainState
        new_critic_state = critic_state.apply_gradients(grads=grads)
        new_critic_target_params = target_update(new_critic_state.params,
                                                 critic_target_params,
                                                 self.tau)
        return new_critic_state, new_critic_target_params, log_info

    @functools.partial(jax.jit, static_argnames=("self"))
    def train_step(self, batch: Batch, key: Any,
                   alpha_state: train_state.TrainState,
                   actor_state: train_state.TrainState,
                   critic_state: train_state.TrainState,
                   critic_target_params: FrozenDict):

        key1, key2 = jax.random.split(key)
        new_alpha_state, new_actor_state, actor_log_info = self.actor_alpha_train_step(
            batch, key1, alpha_state, actor_state, critic_state)
        alpha = actor_log_info["alpha"]
        new_critic_state, new_critic_target_params, critic_log_info = self.critic_train_step(
            batch, key2, alpha, actor_state, critic_state,
            critic_target_params)
        log_info = {**actor_log_info, **critic_log_info}
        return new_alpha_state, new_actor_state, new_critic_state, new_critic_target_params, log_info

    def update(self, batch: Batch):
        self.rng, key = jax.random.split(self.rng, 2)
        (self.alpha_state,
         self.actor_state,
         self.critic_state,
         self.critic_target_params,
         log_info) = self.train_step(batch,
                                     key,
                                     self.alpha_state,
                                     self.actor_state,
                                     self.critic_state,
                                     self.critic_target_params)
        return log_info

    def save(self, fname: str, cnt: int, prefix: str=""):
        checkpoints.save_checkpoint(fname,
                                    self.actor_state,
                                    cnt,
                                    prefix=f"actor{prefix}_",
                                    keep=20,
                                    overwrite=True)
        checkpoints.save_checkpoint(fname,
                                    self.critic_state,
                                    cnt,
                                    prefix=f"critic{prefix}_",
                                    keep=20,
                                    overwrite=True)

    def load(self, ckpt_dir, step):
        self.actor_state = checkpoints.restore_checkpoint(
            ckpt_dir=ckpt_dir,
            target=self.actor_state,
            step=step,
            prefix="actor_")
        self.critic_state = checkpoints.restore_checkpoint(
            ckpt_dir=ckpt_dir,
            target=self.critic_state,
            step=step,
            prefix="critic_")<|MERGE_RESOLUTION|>--- conflicted
+++ resolved
@@ -2,6 +2,7 @@
 from flax import linen as nn
 from flax.core import FrozenDict
 from flax.training import train_state, checkpoints
+
 import functools
 import distrax
 import jax
@@ -10,17 +11,6 @@
 import optax
 from utils import target_update, Batch
 
-<<<<<<< HEAD
-=======
-from tensorflow_probability.substrates import jax as tfp
-
-tfd = tfp.distributions
-tfb = tfp.bijectors
-
-LOG_STD_MAX = 2.
-LOG_STD_MIN = -10.
-
->>>>>>> 62a371f5
 
 def init_fn(initializer: str, gain: float = jnp.sqrt(2)):
     if initializer == "orthogonal":
@@ -54,11 +44,7 @@
         self.net = MLP(self.hidden_dims,
                        init_fn=init_fn(self.initializer),
                        activate_final=True)
-<<<<<<< HEAD
         self.out_layer = nn.Dense(1, kernel_init=init_fn(self.initializer, 1.0))
-=======
-        self.out_layer = nn.Dense(1, kernel_init=init_fn(self.initializer))
->>>>>>> 62a371f5
 
     def __call__(self, observations: jnp.ndarray, actions: jnp.ndarray) -> jnp.ndarray:
         x = jnp.concatenate([observations, actions], axis=-1)
@@ -91,26 +77,18 @@
     initializer: str = "orthogonal"
     log_std_min: Optional[float] = None
     log_std_max: Optional[float] = None
-<<<<<<< HEAD
     min_scale: float = 1e-3
-=======
->>>>>>> 62a371f5
 
     def setup(self):
         self.net = MLP(self.hidden_dims,
                        init_fn=init_fn(self.initializer),
                        activate_final=True)
-<<<<<<< HEAD
         self.mu_layer = nn.Dense(self.act_dim, kernel_init=init_fn(self.initializer, 5/3))
-=======
-        self.mu_layer = nn.Dense(self.act_dim, kernel_init=init_fn(self.initializer))
->>>>>>> 62a371f5
         self.std_layer = nn.Dense(self.act_dim, kernel_init=init_fn(self.initializer, 1.0))
 
     def __call__(self, rng: Any, observation: jnp.ndarray):
         x = self.net(observation)
         mu = self.mu_layer(x)
-<<<<<<< HEAD
         mean_action = nn.tanh(mu)
 
         std = self.std_layer(x)
@@ -120,23 +98,6 @@
             distrax.MultivariateNormalDiag(mu, std),
             distrax.Block(distrax.Tanh(), ndims=1))
         sampled_action, logp = action_distribution.sample_and_log_prob(seed=rng)
-=======
-        log_std = self.std_layer(x)
-
-        # # suggested by Ilya for stability
-        log_std_min = self.log_std_min or LOG_STD_MIN
-        log_std_max = self.log_std_max or LOG_STD_MAX
-        log_std = log_std_min + (log_std_max - log_std_min) * 0.5 * (1 + nn.tanh(log_std))
-
-        std = jnp.exp(log_std)
-
-        mean_action = nn.tanh(mu)
-        action_distribution = tfd.TransformedDistribution(
-            tfd.MultivariateNormalDiag(loc=mu, scale_diag=std),
-            bijector=tfb.Tanh())
-        sampled_action = action_distribution.sample(seed=rng)
-        logp = action_distribution.log_prob(sampled_action)
->>>>>>> 62a371f5
 
         return mean_action * self.max_action, sampled_action * self.max_action, logp
 
@@ -251,6 +212,8 @@
             log_alpha = self.log_alpha.apply({"params": alpha_params})
             alpha = jnp.exp(log_alpha)
             alpha_loss = -alpha * jax.lax.stop_gradient(logp + self.target_entropy)
+            alpha = jnp.exp(log_alpha)
+            alpha_loss = -alpha * jax.lax.stop_gradient(logp + self.target_entropy)
 
             # stop alpha gradient
             alpha = jax.lax.stop_gradient(alpha)
@@ -324,6 +287,8 @@
             target_q = reward + self.gamma * discount * next_q
 
             # td error
+            critic_loss1 = (q1 - target_q)**2
+            critic_loss2 = (q2 - target_q)**2
             critic_loss1 = (q1 - target_q)**2
             critic_loss2 = (q2 - target_q)**2
             critic_loss = critic_loss1 + critic_loss2
@@ -391,15 +356,18 @@
         return log_info
 
     def save(self, fname: str, cnt: int, prefix: str=""):
+    def save(self, fname: str, cnt: int, prefix: str=""):
         checkpoints.save_checkpoint(fname,
                                     self.actor_state,
                                     cnt,
+                                    prefix=f"actor{prefix}_",
                                     prefix=f"actor{prefix}_",
                                     keep=20,
                                     overwrite=True)
         checkpoints.save_checkpoint(fname,
                                     self.critic_state,
                                     cnt,
+                                    prefix=f"critic{prefix}_",
                                     prefix=f"critic{prefix}_",
                                     keep=20,
                                     overwrite=True)
